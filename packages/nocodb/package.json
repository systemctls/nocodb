{
  "name": "nocodb",
  "version": "0.91.10",
  "description": "NocoDB",
  "main": "dist/bundle.js",
  "repository": "https://github.com/nocodb/nocodb",
  "license": "AGPL-3.0-or-later",
  "keywords": [],
  "scripts": {
    "describe": "npm-scripts-info",
    "build": "run-s clean && run-p build:*",
    "build:obfuscate": "EE=true webpack  --config webpack.config.js",
    "build:main": "tsc -p tsconfig.json",
    "build:module": "tsc -p tsconfig.module.json",
    "obfuscate:build:publish": "npm run build:obfuscate && npm publish .",
    "fix": "run-s fix:*",
    "fix:prettier": "prettier \"src/**/*.ts\" --write",
    "lint": "eslint src --ext .ts",
    "test": "cross-env TS_NODE_PROJECT=tsconfig.json mocha -r ts-node/register   src/__tests__/**/*.test.ts --recursive",
    "local:test:graphql": "cross-env DATABASE_URL=mysql://root:password@localhost:3306/sakila TS_NODE_PROJECT=tsconfig.json mocha -r ts-node/register   src/__tests__/graphql.test.ts --recursive --timeout 10000  --exit",
    "test:graphql": "cross-env TS_NODE_PROJECT=tsconfig.json mocha -r ts-node/register   src/__tests__/graphql.test.ts --recursive --timeout 10000  --exit",
    "test:grpc": "cross-env TS_NODE_PROJECT=tsconfig.json mocha -r ts-node/register   src/__tests__/grpc.test.ts --recursive --timeout 10000  --exit",
    "local:test:rest": "cross-env DATABASE_URL=mysql://root:password@localhost:3306/sakila  TS_NODE_PROJECT=tsconfig.json mocha -r ts-node/register   src/__tests__/rest.test.ts --recursive --timeout 10000  --exit",
    "test:rest": "cross-env TS_NODE_PROJECT=tsconfig.json mocha -r ts-node/register   src/__tests__/rest.test.ts --recursive --timeout 10000  --exit",
    "test1": "run-s build test:*",
    "test:lint": "tslint --project . && prettier \"src/**/*.ts\" --list-different",
    "test:unit": "nyc --silent ava",
    "watch": "run-s clean build:main && run-p \"build:main -- -w\" \"test:unit -- --watch\"",
    "cov": "run-s build test:unit cov:html && open-cli coverage/index.html",
    "cov:html": "nyc report --reporter=html",
    "cov:send": "nyc report --reporter=lcov && codecov",
    "cov:check": "nyc report && nyc check-coverage --lines 100 --functions 100 --branches 100",
    "doc": "run-s doc:html && open-cli build/docs/index.html",
    "doc:html": "typedoc src/ --exclude **/*.spec.ts --target ES6 --mode file --out build/docs",
    "doc:json": "typedoc src/ --exclude **/*.spec.ts --target ES6 --mode file --json build/docs/typedoc.json",
    "doc:publish": "gh-pages -m \"[ci skip] Updates\" -d build/docs",
    "version": "standard-version",
    "reset": "git clean -dfx && git reset --hard && npm i",
    "clean": "trash build src/test",
    "prepare-release": "run-s reset src/test cov:check doc:html version doc:publish",
    "start-graphql": "ts-node src/run/index.gql.ts",
    "start-rest": "ts-node src/run/index.rest.ts",
    "start-grpc": "ts-node src/run/index.grpc.ts",
    "start-api": "ts-node src/run/index.ts",
    "start-xc-tool-api": "ts-node src/run/xc-tool-apis.ts",
    "docker-test": "node docker/index.js",
    "test:dev:travis": "cross-env NODE_ENV=dev npm run test:rest && NODE_ENV=dev npm run test:graphql && NODE_ENV=dev npm run test:grpc",
    "test:travis": "cross-env NODE_ENV=test npm run test:rest && NODE_ENV=test npm run test:graphql && NODE_ENV=test npm run test:grpc",
    "local": "node --expose-gc --max-old-space-size=1024 docker/index.js",
    "local-reset": "rm noco.db && npm run local",
    "debug-local-build": "NODE_ENV=dev node docker/main.js",
    "debug-local": "NODE_ENV=dev node docker/index.js",
    "test-rpc": " node docker/index-grpc.js",
    "postbuild": "npm run copy-files",
    "copy-files": "copyfiles -u 1 \"src/**/*.ejs\" build/main && copyfiles -u 1 \"src/**/*.ejs\" build/module && copyfiles -u 1 \"src/**/*.ejs\" docker",
    "docker:build": "EE=\"true-xc-test\" webpack  --config docker/webpack.config.js",
    "docker:image:build": "docker build . -t nocodb/nocodb:latest -t nocodb/nocodb:0.10.0 --no-cache",
    "docker:image:buildx": "docker buildx build . --platform linux/arm64 -t nocodb/nocodb:arm64 --no-cache",
    "docker:image:deploy": "docker push nocodb/nocodb:latest && docker push  nocodb/nocodb:0.10.0",
    "docker:build:publish:image": "npm run build && npm run docker:build && npm run docker:image:build",
    "docker:s3:image:build": "docker build . --file litestream/Dockerfile -t xgenecloud/xc-s3:latest -t xgenecloud/xc-s3:0.0.1 --no-cache",
    "docker:s3:image:deploy": "docker push xgenecloud/xc-s3:latest && docker push  xgenecloud/xc-s3:0.0.1",
    "docker:s3:build:publish:image": "npm run build && npm run docker:build && npm run docker:s3:image:build  && npm run docker:s3:image:deploy",
    "docker:oracle:image:build": "docker build . -t xc-instant-oracle -f Dockerfile-ORACLE --no-cache",
    "help:a": "node docker/test",
    "help:seed": "ts-node src/run/seedts.ts",
    "help:c": "ts-node ./help/a",
    "watch:build": "nodemon -e ts,js -w ./src -x npm run build",
    "watch:serve": "nodemon -e ts -w ./build -x npm run debug-local ",
    "watch:run": "cross-env NC_DISABLE_TELE1=true EE=true nodemon -e ts,js -w ./src -x \"ts-node src/run/docker --log-error --project tsconfig.json\"",
    "watch:run:cypress": "cross-env EE=true nodemon -e ts,js -w ./src -x \"ts-node src/run/docker --log-error --project tsconfig.json\"",
    "watch:run:cypress:pg": "cross-env EE=true nodemon -e ts,js -w ./src -x \"ts-node src/run/dockerRunPG --log-error --project tsconfig.json\"",
    "watch:run:mysql": "cross-env  NC_DISABLE_TELE=true EE=true nodemon -e ts,js -w ./src -x \"ts-node src/run/dockerRunMysql --log-error --project tsconfig.json\"",
    "watch:run:pg": "cross-env  NC_DISABLE_TELE=true EE=true nodemon -e ts,js -w ./src -x \"ts-node src/run/dockerRunPG --log-error --project tsconfig.json\"",
    "run": "ts-node src/run/docker",
    "watch:try": "nodemon -e ts,js -w ./src -x \"ts-node src/run/try --log-error --project tsconfig.json\"",
    "example:docker": "ts-node src/run/docker.ts"
  },
  "scripts-info": {
    "info": "Display information about the package scripts",
    "build": "Clean and rebuild the project",
    "fix": "Try to automatically fix any linting problems",
    "test": "Lint and unit test the project",
    "watch": "Watch and rebuild the project on save, then rerun relevant tests",
    "cov": "Rebuild, run tests, then create and open the coverage report",
    "doc": "Generate HTML API documentation and open it in a browser",
    "doc:json": "Generate API documentation in typedoc JSON format",
    "version": "Bump package.json version, update CHANGELOG.md, tag release",
    "reset": "Delete all untracked files and reset the repo to the last commit",
    "prepare-release": "One-step: clean, build, test, publish docs, and prep a release"
  },
  "engines": {
    "node": ">=8.9"
  },
  "dependencies": {
    "@google-cloud/storage": "^5.7.2",
    "@graphql-tools/merge": "^6.0.12",
    "@sentry/node": "^6.3.5",
    "airtable": "^0.11.3",
    "archiver": "^5.0.2",
    "auto-bind": "^4.0.0",
    "aws-sdk": "^2.829.0",
    "axios": "^0.21.1",
    "bcryptjs": "^2.4.3",
    "body-parser": "^1.19.0",
    "boxen": "^5.0.0",
    "bullmq": "^1.81.1",
    "clear": "^0.1.0",
    "cli-table3": "^0.6.0",
    "cluster": "^0.7.7",
    "colors": "1.4.0",
    "cookie-parser": "^1.4.5",
    "cors": "^2.8.5",
    "cron": "^1.8.2",
    "crypto-js": "^4.0.0",
    "dataloader": "^2.0.0",
    "dayjs": "^1.8.34",
    "debug": "^4.2.0",
    "dotenv": "^8.2.0",
    "ejs": "^3.1.3",
    "emittery": "^0.7.1",
    "express": "^4.17.1",
    "express-graphql": "^0.11.0",
    "extract-zip": "^2.0.1",
    "fast-levenshtein": "^2.0.6",
    "fs-extra": "^9.0.1",
    "glob": "^7.1.6",
    "graphql": "^15.3.0",
    "graphql-depth-limit": "^1.1.0",
    "graphql-type-json": "^0.3.2",
    "handlebars": "^4.7.6",
    "import-fresh": "^3.2.1",
    "inflection": "^1.12.0",
    "ioredis": "^4.28.5",
    "ioredis-mock": "^7.1.0",
    "is-docker": "^2.2.1",
    "isomorphic-dompurify": "^0.19.0",
    "js-beautify": "^1.11.0",
    "jsep": "^1.3.6",
    "json2csv": "^5.0.6",
    "jsonfile": "^6.1.0",
    "jsonwebtoken": "^8.5.1",
    "knex": "^0.21.2",
    "lodash": "^4.17.19",
    "lru-cache": "^6.0.0",
    "mailersend": "^1.1.0",
    "material-design-icons-iconfont": "^6.1.0",
    "md5": "^2.2.1",
    "minio": "^7.0.18",
    "mkdirp": "^0.5.5",
    "morgan": "^1.10.0",
    "mssql": "^6.2.0",
    "multer": "^1.4.2",
    "mysql2": "^2.2.5",
    "nanoid": "^3.1.20",
    "nc-common": "0.0.6",
<<<<<<< HEAD
    "nc-help": "0.2.64",
=======
    "nc-help": "0.2.65",
>>>>>>> ddddc164
    "nc-lib-gui": "0.91.10",
    "nc-plugin": "0.1.2",
    "ncp": "^2.0.0",
    "nocodb-sdk": "file:../nocodb-sdk",
    "nodemailer": "^6.4.10",
    "object-hash": "^3.0.0",
    "ora": "^4.0.4",
    "os-locale": "^5.0.0",
    "papaparse": "^5.3.1",
    "parse-database-url": "^0.3.0",
    "passport": "^0.4.1",
    "passport-auth-token": "^1.0.1",
    "passport-azure-ad-oauth2": "0.0.4",
    "passport-custom": "^1.1.1",
    "passport-github": "^1.1.0",
    "passport-google-oauth20": "^2.0.0",
    "passport-jwt": "^4.0.0",
    "passport-local": "^1.0.0",
    "pg": "^8.3.0",
    "request-ip": "^2.1.3",
    "rmdir": "^1.2.0",
    "sha.js": "^2.4.11",
    "slash": "^3.0.0",
    "socket.io": "^4.4.1",
    "sqlite3": "5.0.0",
    "twilio": "^3.55.1",
    "unique-names-generator": "^4.3.1",
    "uuid": "^8.2.0",
    "validator": "^13.1.1",
    "xc-core-ts": "^0.1.0"
  },
  "devDependencies": {
    "@bitjson/npm-scripts-info": "^1.0.0",
    "@bitjson/typedoc": "^0.15.0-0",
    "@istanbuljs/nyc-config-typescript": "^0.1.3",
    "@types/chai": "^4.2.12",
    "@types/express": "^4.17.7",
    "@types/inflection": "^1.5.28",
    "@types/lru-cache": "^5.1.0",
    "@types/minio": "^7.0.7",
    "@types/mkdirp": "^1.0.2",
    "@types/mocha": "^8.0.1",
    "@types/nodemailer": "^6.4.0",
    "@types/supertest": "^2.0.10",
    "@typescript-eslint/eslint-plugin": "^4.0.1",
    "@typescript-eslint/parser": "^4.0.1",
    "@webserverless/fc-express": "^0.1.4",
    "autocannon": "^6.5.0",
    "ava": "2.2.0",
    "chai": "^4.2.0",
    "codecov": "^3.5.0",
    "copyfiles": "^2.3.0",
    "cross-env": "^7.0.3",
    "cz-conventional-changelog": "^2.1.0",
    "eslint": "^7.8.0",
    "eslint-config-prettier": "^6.15.0",
    "eslint-plugin-eslint-comments": "^3.2.0",
    "eslint-plugin-functional": "^3.0.2",
    "eslint-plugin-import": "^2.22.0",
    "eslint-plugin-prettier": "^4.0.0",
    "gh-pages": "^2.0.1",
    "mocha": "^8.1.1",
    "nodemon": "^2.0.7",
    "npm-run-all": "^4.1.5",
    "nyc": "^14.1.1",
    "open-cli": "^5.0.0",
    "prettier": "^1.19.1",
    "raw-body": "^2.4.1",
    "standard-version": "^8.0.1",
    "supertest": "^4.0.2",
    "terser-webpack-plugin": "^4.1.0",
    "trash-cli": "^3.0.0",
    "ts-loader": "^8.0.5",
    "ts-node": "^8.10.2",
    "typescript": "^4.0.3",
    "webpack": "^4.44.1",
    "webpack-cli": "^3.3.12",
    "webpack-node-externals": "^2.5.2",
    "webpack-obfuscator": "^1.12.0"
  },
  "ava": {
    "failFast": true,
    "files": [
      "build/main/**/*.spec.js"
    ],
    "sources": [
      "build/main/**/*.js"
    ]
  },
  "config": {
    "commitizen": {
      "path": "cz-conventional-changelog"
    }
  },
  "prettier": {
    "singleQuote": true
  },
  "nyc": {
    "extends": "@istanbuljs/nyc-config-typescript",
    "exclude": [
      "**/*.spec.js"
    ]
  }
}<|MERGE_RESOLUTION|>--- conflicted
+++ resolved
@@ -154,11 +154,7 @@
     "mysql2": "^2.2.5",
     "nanoid": "^3.1.20",
     "nc-common": "0.0.6",
-<<<<<<< HEAD
-    "nc-help": "0.2.64",
-=======
     "nc-help": "0.2.65",
->>>>>>> ddddc164
     "nc-lib-gui": "0.91.10",
     "nc-plugin": "0.1.2",
     "ncp": "^2.0.0",
